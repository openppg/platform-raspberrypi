{
  "name": "raspberrypi",
  "title": "Raspberry Pi RP2040",
  "description": "RP2040 is a low-cost, high-performance microcontroller device with with a large on-chip memory, symmetric dual-core processor complex, and rich peripheral.",
  "homepage": "https://www.raspberrypi.org/documentation/rp2040/getting-started/",
  "license": "Apache-2.0",
  "keywords": [
    "dev-platform",
    "ARM",
    "Cortex-M",
    "Raspberry Pi",
    "RP2040"
  ],
  "engines": {
    "platformio": "^5"
  },
  "repository": {
    "type": "git",
    "url": "https://github.com/platformio/platform-raspberrypi.git"
  },
  "version": "1.2.0",
  "frameworks": {
    "arduino": {
      "package": "framework-arduino-mbed",
      "script": "builder/frameworks/arduino/arduino.py"
    }
  },
  "packages": {
    "toolchain-gccarmnoneeabi": {
      "type": "toolchain",
      "owner": "platformio",
      "version": "~1.90201.0"
    },
    "toolchain-pico": {
      "type": "toolchain", 
      "optional": true,
      "owner": "maxgerhardt",
      "version": "~5.100300.0"
    },
    "framework-arduino-mbed": {
      "type": "framework",
      "optional": true,
      "owner": "platformio",
      "version": "~2.4.0"
    },
    "framework-arduinopico": {
      "type": "framework",
      "optional": true,
      "owner": "maxgerhardt",
      "version": "~1.10902.0"
    },
    "tool-rp2040tools": {
      "type": "uploader",
      "owner": "platformio",
      "version": "~1.0.2"
    },
    "tool-openocd-raspberrypi": {
      "type": "uploader",
      "optional": true,
      "owner": "platformio",
      "version": "~2.1100.0"
    },
    "tool-jlink": {
      "type": "uploader",
      "optional": true,
      "owner": "platformio",
<<<<<<< HEAD
      "version": "~1.72000.0"
    },
    "tool-mklittlefs": {
      "type": "uploader",
      "optional": true,
      "owner": "platformio",
      "version": "~1.203.0"
=======
      "version": "^1.72000.0"
>>>>>>> 39b2ae97
    }
  }
}<|MERGE_RESOLUTION|>--- conflicted
+++ resolved
@@ -64,7 +64,6 @@
       "type": "uploader",
       "optional": true,
       "owner": "platformio",
-<<<<<<< HEAD
       "version": "~1.72000.0"
     },
     "tool-mklittlefs": {
@@ -72,9 +71,6 @@
       "optional": true,
       "owner": "platformio",
       "version": "~1.203.0"
-=======
-      "version": "^1.72000.0"
->>>>>>> 39b2ae97
     }
   }
 }