{
  "name": "raspberrypi",
  "title": "Raspberry Pi RP2040",
  "description": "RP2040 is a low-cost, high-performance microcontroller device with a large on-chip memory, symmetric dual-core processor complex, and rich peripheral.",
  "homepage": "https://www.raspberrypi.org/documentation/rp2040/getting-started/",
  "license": "Apache-2.0",
  "keywords": [
    "dev-platform",
    "ARM",
    "Cortex-M",
    "Raspberry Pi",
    "RP2040"
  ],
  "engines": {
    "platformio": "^6"
  },
  "repository": {
    "type": "git",
    "url": "https://github.com/platformio/platform-raspberrypi.git"
  },
  "version": "1.11.0",
  "frameworks": {
    "arduino": {
      "package": "framework-arduino-mbed",
      "script": "builder/frameworks/arduino/arduino.py"
    }
  },
  "packages": {
    "toolchain-gccarmnoneeabi": {
      "type": "toolchain",
      "owner": "platformio",
      "version": ">=1.90201.0,<1.90302.0"
    },
    "toolchain-rp2040-earlephilhower": {
      "type": "toolchain",
      "optional": true,
      "owner": "earlephilhower",
      "version": "https://github.com/maxgerhardt/toolchain-dummy/archive/refs/heads/main.zip"
    },
    "framework-arduino-mbed": {
      "type": "framework",
      "optional": true,
      "owner": "platformio",
      "version": "~4.0.10"
    },
    "framework-arduinopico": {
      "type": "framework",
      "optional": true,
      "owner": "earlephilhower",
<<<<<<< HEAD
      "version": "https://github.com/earlephilhower/arduino-pico.git#915e0935649a4a0fb6b8a50fc8f71aaacd51403f"
=======
      "version": "https://github.com/earlephilhower/arduino-pico.git#adb23c1cac17192067d71da797a01364d0e725e9"
>>>>>>> 1f63e598
    },
    "tool-rp2040tools": {
      "type": "uploader",
      "owner": "platformio",
      "version": "~1.0.2"
    },
    "tool-openocd-rp2040-earlephilhower": {
      "type": "uploader",
      "optional": true,
      "owner": "earlephilhower",
      "version": "~5.100300.0"
    },
    "tool-jlink": {
      "type": "uploader",
      "optional": true,
      "owner": "platformio",
      "version": "^1.78811.0"
    },
    "tool-mklittlefs-rp2040-earlephilhower": {
      "type": "uploader",
      "optional": true,
      "owner": "earlephilhower",
      "version": "~5.100300.0"
    }
  }
}<|MERGE_RESOLUTION|>--- conflicted
+++ resolved
@@ -47,11 +47,7 @@
       "type": "framework",
       "optional": true,
       "owner": "earlephilhower",
-<<<<<<< HEAD
-      "version": "https://github.com/earlephilhower/arduino-pico.git#915e0935649a4a0fb6b8a50fc8f71aaacd51403f"
-=======
       "version": "https://github.com/earlephilhower/arduino-pico.git#adb23c1cac17192067d71da797a01364d0e725e9"
->>>>>>> 1f63e598
     },
     "tool-rp2040tools": {
       "type": "uploader",
