{
  "name": "raspberrypi",
  "title": "Raspberry Pi RP2040",
  "description": "RP2040 is a low-cost, high-performance microcontroller device with a large on-chip memory, symmetric dual-core processor complex, and rich peripheral.",
  "homepage": "https://www.raspberrypi.org/documentation/rp2040/getting-started/",
  "license": "Apache-2.0",
  "keywords": [
    "dev-platform",
    "ARM",
    "Cortex-M",
    "Raspberry Pi",
    "RP2040"
  ],
  "engines": {
    "platformio": "^6"
  },
  "repository": {
    "type": "git",
    "url": "https://github.com/platformio/platform-raspberrypi.git"
  },
  "version": "1.9.0",
  "frameworks": {
    "arduino": {
      "package": "framework-arduino-mbed",
      "script": "builder/frameworks/arduino/arduino.py"
    }
  },
  "packages": {
    "toolchain-gccarmnoneeabi": {
      "type": "toolchain",
      "owner": "platformio",
      "version": ">=1.90201.0,<1.90302.0"
    },
    "toolchain-rp2040-earlephilhower": {
      "type": "toolchain",
      "optional": true,
      "owner": "earlephilhower",
      "version": "~5.100300.0"
    },
    "framework-arduino-mbed": {
      "type": "framework",
      "optional": true,
      "owner": "platformio",
      "version": "~4.0.2"
    },
    "framework-arduinopico": {
      "type": "framework",
      "optional": true,
      "owner": "earlephilhower",
<<<<<<< HEAD
      "version": "https://github.com/earlephilhower/arduino-pico.git#20cabe824fadf9f9ef0bc7c69864e516863b6f7c"
=======
      "version": "https://github.com/earlephilhower/arduino-pico.git#3cc5ac14ff5ab9fd2d0399c8d4a99c3451c5e818"
>>>>>>> ac45b109
    },
    "tool-rp2040tools": {
      "type": "uploader",
      "owner": "platformio",
      "version": "~1.0.2"
    },
    "tool-openocd-rp2040-earlephilhower": {
      "type": "uploader",
      "optional": true,
      "owner": "earlephilhower",
      "version": "~5.100300.0"
    },
    "tool-jlink": {
      "type": "uploader",
      "optional": true,
      "owner": "platformio",
      "version": "^1.72000.0"
    },
    "tool-mklittlefs-rp2040-earlephilhower": {
      "type": "uploader",
      "optional": true,
      "owner": "earlephilhower",
      "version": "~5.100300.0"
    }
  }
}<|MERGE_RESOLUTION|>--- conflicted
+++ resolved
@@ -47,11 +47,7 @@
       "type": "framework",
       "optional": true,
       "owner": "earlephilhower",
-<<<<<<< HEAD
-      "version": "https://github.com/earlephilhower/arduino-pico.git#20cabe824fadf9f9ef0bc7c69864e516863b6f7c"
-=======
       "version": "https://github.com/earlephilhower/arduino-pico.git#3cc5ac14ff5ab9fd2d0399c8d4a99c3451c5e818"
->>>>>>> ac45b109
     },
     "tool-rp2040tools": {
       "type": "uploader",
