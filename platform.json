--- conflicted
+++ resolved
@@ -32,7 +32,7 @@
       "version": ">=1.90201.0,<1.90302.0"
     },
     "toolchain-rp2040-earlephilhower": {
-      "type": "toolchain", 
+      "type": "toolchain",
       "optional": true,
       "owner": "earlephilhower",
       "version": "5.100300.220714"
@@ -47,11 +47,7 @@
       "type": "framework",
       "optional": true,
       "owner": "earlephilhower",
-<<<<<<< HEAD
-      "version": "https://github.com/earlephilhower/arduino-pico.git#fca7fb5e0f1a1a7880a83119be6c7dc13139befd"
-=======
       "version": "https://github.com/earlephilhower/arduino-pico.git#4cc8e6d6db7533346a81c59657c5d76cf246668b"
->>>>>>> 20c7dbfc
     },
     "tool-rp2040tools": {
       "type": "uploader",
