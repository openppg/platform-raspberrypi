--- conflicted
+++ resolved
@@ -18,11 +18,7 @@
     "type": "git",
     "url": "https://github.com/platformio/platform-raspberrypi.git"
   },
-<<<<<<< HEAD
-  "version": "1.5.0",
-=======
   "version": "1.6.0",
->>>>>>> e08da697
   "frameworks": {
     "arduino": {
       "package": "framework-arduino-mbed",
@@ -45,17 +41,13 @@
       "type": "framework",
       "optional": true,
       "owner": "platformio",
-<<<<<<< HEAD
-      "version": "~2.6.0"
+      "version": "~3.0.1"
     },
     "framework-arduinopico": {
       "type": "framework",
       "optional": true,
       "owner": "maxgerhardt",
       "version": "~1.10902.0"
-=======
-      "version": "~3.0.1"
->>>>>>> e08da697
     },
     "tool-rp2040tools": {
       "type": "uploader",
