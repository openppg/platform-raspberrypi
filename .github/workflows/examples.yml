--- conflicted
+++ resolved
@@ -7,11 +7,7 @@
     strategy:
       fail-fast: false
       matrix:
-<<<<<<< HEAD
-        os: [ubuntu-18.04, windows-latest, macos-latest]
-=======
         os: [ubuntu-latest, windows-latest, macos-latest]
->>>>>>> e08da697
         python-version: [3.7]
         example:
           - "examples/arduino-blink"
